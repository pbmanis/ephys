--- conflicted
+++ resolved
@@ -31,11 +31,8 @@
 numpy>=1.23
 pandas>=1.0
 openpyxl
-<<<<<<< HEAD
 XlsxWriter>=3.0
-=======
-XlsxWriter>=3.0#
->>>>>>> afc97f59
+jinja2
 psutil==5.6.7
 pyparsing==2.4.0
 tables
@@ -60,11 +57,7 @@
 networkx>=2.0  # scikit image
 PyWavelets>=0.4.0  # scikit image
 nest_asyncio==1.2.0  # allensdk 2.11.2
-<<<<<<< HEAD
-
-=======
-# jinja2<2.12.0,>=2.7.3  # allensdk2.11.2
->>>>>>> afc97f59
+jinja2<2.12.0,>=2.7.3  # allensdk2.11.2
 hdmf # ==2.5.6. Allen SDK may need specific version... 
 #========================
 
